import os
import sys
import subprocess
from setuptools import setup
from setuptools.command.build_ext import build_ext

version = {}
with open("smuthi/version.py") as fp:
    exec(fp.read(), version)
__version__ = version['__version__']


<<<<<<< HEAD
def get_numpy_version():
    import numpy as np
    return np.__version__


class PrepareCommand(develop):
    def run(self):
        prepare_nfmds()


class CustomDevelopCommand(develop):
    def run(self):
        print("**********"
              + "\nrunning develop with python " + sys.version
              + "and numpy " + get_numpy_version()
              + "\n**********")
        prepare_nfmds()
        develop.run(self)


class CustomInstallCommand(install):
    def run(self):
        print("**********"
              + "\nrunning install with python " + sys.version
              + "and numpy " + get_numpy_version()
              + "\n**********")
        prepare_nfmds()
        install.run(self)


class CustomBuildExtCommand(build_ext):
    def run(self):
        print("**********"
              + "\nrunning build_ext with python " + sys.version
              + "and numpy " + get_numpy_version()
              + "\n**********")
        build_ext.run(self)


class CustomBdistWheelCommand(bdist_wheel):
    def run(self):
        print("**********"
              + "\nrunning bdist_wheel with python " + sys.version
              + "and numpy " + get_numpy_version()
              + "\n**********")
        if sys.platform.startswith('win'):
            # Skip F2Py. Before "python setup.py bdist_wheel", you need to call in advance:
            # python setup.py prepare
            # python setup.py build_ext --inplace --compiler=mingw32 --fcompiler=gnu95 -f
            self.distribution.ext_modules = []
        bdist_wheel.run(self)


def prepare_nfmds():
    """If Windows: Call encoding converter to get Fortran sources with valid encoding"""
    if sys.platform.startswith('win'):
        currdir = os.getcwd()
        nfmds_sources_dirname = pkg_resources.resource_filename(
            'smuthi.linearsystem.tmatrix.nfmds', 'NFM-DS')
        os.chdir(nfmds_sources_dirname + '/TMATSOURCES')
        with open("encoding_converter.py") as fp:
            exec(fp.read(), version)
        os.chdir(currdir)


def read(fname):
    return open(os.path.join(os.path.dirname(__file__), fname)).read()


def get_requirements():
    """Return a list of requirements, depending on the operating system."""
    requirements = ['numpy==1.24.1',
                    'argparse',
                    'imageio',
                    'matplotlib',
                    'mpmath',
                    'numba',
                    'pyyaml',
                    'scipy',
                    'sympy',
                    'tqdm',
                    'h5py',
                    'pycparser',
                    'psutil']

    if sys.platform.startswith('win'):
        # this package offers windows binaries:
        requirements.append('pywigxjpf-win')
    else:
        requirements.append('pywigxjpf')

    return requirements
=======
class CMakeBuild(build_ext):
    def run(self):
        """Run CMake and Makefile"""
        build_dir = os.path.abspath(self.build_temp)
        src_dir = os.path.abspath("smuthi/linearsystem/tmatrix/nfmds/NFM-DS/TMATSOURCES")
>>>>>>> f05520ee

        os.makedirs(build_dir, exist_ok=True)
        # Run Makefile inside TMATSOURCES
        subprocess.check_call(["make", "-C", src_dir])

<<<<<<< HEAD
def get_extensions(static=True):
    """Depending on the platform, pick suitable Extension object. This is important such that if
    MinGW is used, the DLLs are statically linked (otherwise the user cannot use the binary if he 
    doesn't have MinGW on his computer, too)."""
    if os.environ.get('READTHEDOCS'):
        return []
    f2py_options = ['only:', 'tlay', 'taxsym', 'tnonaxsym', ':']
    static_link_args = []
    if sys.platform.startswith('win'):
        if static:
            static_link_args = ["-static", "-static-libgfortran", "-static-libgcc"]
        nfmds_path = 'smuthi/linearsystem/tmatrix/nfmds/NFM-DS/TMATSOURCES/win/TAXSYM_SMUTHI.f90'
    else:
        nfmds_path = 'smuthi/linearsystem/tmatrix/nfmds/NFM-DS/TMATSOURCES/TAXSYM_SMUTHI.f90'
    extensions = [Extension('smuthi.linearsystem.tmatrix.nfmds.nfmds', [nfmds_path],
                            extra_link_args=static_link_args, f2py_options=f2py_options),
                  Extension("smuthi.utility.cython.cython_speedups",
                            ["smuthi/utility/cython/cython_speedups.c"],
                            extra_compile_args=['-fopenmp'],
                            extra_link_args=static_link_args + ['-fopenmp'],
                            include_dirs=[np.get_include()])]
    return extensions
=======
>>>>>>> f05520ee


setup(
    name="SMUTHI",
    version=__version__,
    author="Amos Egel",
    author_email="amos.egel@gmail.com",
    url='https://gitlab.com/AmosEgel/smuthi',
    description="Light scattering by multiple particles in thin-film systems",
    packages=['smuthi',
              'smuthi.fields',
              'smuthi.linearsystem',
              'smuthi.linearsystem.tmatrix',
              'smuthi.linearsystem.tmatrix.nfmds',
              'smuthi.linearsystem.particlecoupling',
              'smuthi.postprocessing',
              'smuthi.periodicboundaries',
              'smuthi.utility',
              'smuthi.utility.cython'],
<<<<<<< HEAD
    ext_modules=get_extensions(True),
    cmdclass={'prepare': PrepareCommand,
              'compile': build_ext,
              'install': CustomInstallCommand,
              'develop': CustomDevelopCommand,
              'bdist_wheel': CustomBdistWheelCommand},
    package_data={'smuthi.linearsystem.tmatrix.nfmds': ['NFM-DS/*.txt', 'NFM-DS/TMATSOURCES/*.f90', 'NFM-DS/TMATFILES/*',
                                                        'NFM-DS/INPUTFILES/*.dat', 'NFM-DS/OUTPUTFILES/*', 'nfmds*'],
                  'smuthi.utility.cython': ['cython_speedups*']},
    include_package_data=True,
    install_requires=get_requirements(),
=======
    cmdclass={'build_ext': CMakeBuild},
    include_package_data=True,
    install_requires=[
        'numpy>=1.19.3',
        'argparse',
        'imageio',
        'matplotlib',
        'mpmath',
        'numba',
        'pyyaml',
        'scipy',
        'sympy',
        'tqdm',
        'h5py',
        'pycparser',
        'psutil'
    ],
>>>>>>> f05520ee
    extras_require={'cuda': ['PyCuda']},
    license='MIT',
)
<|MERGE_RESOLUTION|>--- conflicted
+++ resolved
@@ -10,7 +10,6 @@
 __version__ = version['__version__']
 
 
-<<<<<<< HEAD
 def get_numpy_version():
     import numpy as np
     return np.__version__
@@ -103,19 +102,8 @@
         requirements.append('pywigxjpf')
 
     return requirements
-=======
-class CMakeBuild(build_ext):
-    def run(self):
-        """Run CMake and Makefile"""
-        build_dir = os.path.abspath(self.build_temp)
-        src_dir = os.path.abspath("smuthi/linearsystem/tmatrix/nfmds/NFM-DS/TMATSOURCES")
->>>>>>> f05520ee
 
-        os.makedirs(build_dir, exist_ok=True)
-        # Run Makefile inside TMATSOURCES
-        subprocess.check_call(["make", "-C", src_dir])
 
-<<<<<<< HEAD
 def get_extensions(static=True):
     """Depending on the platform, pick suitable Extension object. This is important such that if
     MinGW is used, the DLLs are statically linked (otherwise the user cannot use the binary if he 
@@ -138,8 +126,6 @@
                             extra_link_args=static_link_args + ['-fopenmp'],
                             include_dirs=[np.get_include()])]
     return extensions
-=======
->>>>>>> f05520ee
 
 
 setup(
@@ -159,7 +145,6 @@
               'smuthi.periodicboundaries',
               'smuthi.utility',
               'smuthi.utility.cython'],
-<<<<<<< HEAD
     ext_modules=get_extensions(True),
     cmdclass={'prepare': PrepareCommand,
               'compile': build_ext,
@@ -171,25 +156,6 @@
                   'smuthi.utility.cython': ['cython_speedups*']},
     include_package_data=True,
     install_requires=get_requirements(),
-=======
-    cmdclass={'build_ext': CMakeBuild},
-    include_package_data=True,
-    install_requires=[
-        'numpy>=1.19.3',
-        'argparse',
-        'imageio',
-        'matplotlib',
-        'mpmath',
-        'numba',
-        'pyyaml',
-        'scipy',
-        'sympy',
-        'tqdm',
-        'h5py',
-        'pycparser',
-        'psutil'
-    ],
->>>>>>> f05520ee
     extras_require={'cuda': ['PyCuda']},
     license='MIT',
 )
