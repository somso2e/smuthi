import smuthi.t_matrix as tmt
import smuthi.particle_coupling as coup
import smuthi.field_expansion as fldex
import smuthi.coordinates as coord
import numpy as np
import sys
import scipy.linalg
import scipy.interpolate
import scipy.sparse.linalg
<<<<<<< HEAD
import pycuda.autoinit
import pycuda.driver as drv
from pycuda import gpuarray
from pycuda.compiler import SourceModule
import pycuda.cumath

use_gpu = True
=======
from tqdm import tqdm
import time


iter_num = 0
>>>>>>> 953afa3c


class LinearSystem:
    """Manage the assembly and solution of the linear system of equations.

    Args:
        particle_list (list):   List of smuthi.particles.Particle objects
        initial_field (smuthi.initial_field.InitialField):   Initial field object
        layer_system (smuthi.layers.LayerSystem):   Stratified medium
        k_parallel (numpy.ndarray or str): in-plane wavenumber. If 'default', use smuthi.coord.default_k_parallel
        solver_type (str):  What solver to use? Options: 'LU' for LU factorization, 'gmres' for GMRES iterative solver
        store_coupling_matrix (bool):   If True (default), the coupling matrix is stored. Otherwise it is recomputed on
                                        the fly during each iteration of the solver.
        coupling_matrix_lookup_resolution (float or None): If type float, compute particle coupling by interpolation of
                                                           a lookup table with that spacial resolution. If None
                                                           (default), don't use a lookup table but compute the coupling
                                                           directly. This is more suitable for a small particle number.
    """
    def __init__(self, particle_list, initial_field, layer_system, k_parallel='default', solver_type='LU', 
                 store_coupling_matrix=True, coupling_matrix_lookup_resolution=None):
        
        self.k_parallel = k_parallel
        self.solver_type = solver_type
        
        self.particle_list = particle_list
        self.initial_field = initial_field
        self.layer_system = layer_system

        #sys.stdout.write("Compute initial field coefficients ... \n")
        #sys.stdout.flush()
        for particle in tqdm(particle_list, desc='Initial field coefficients', file=sys.stdout,
                             bar_format='{l_bar}{bar}| elapsed: {elapsed} remaining: {remaining}'):
            particle.initial_field = initial_field.spherical_wave_expansion(particle, layer_system)
        
        for particle in tqdm(particle_list, desc='T-matrices                ', file=sys.stdout,
                             bar_format='{l_bar}{bar}| elapsed: {elapsed} remaining: {remaining}'):
            niS = layer_system.refractive_indices[layer_system.layer_number(particle.position[2])]
            particle.t_matrix = tmt.t_matrix(initial_field.vacuum_wavelength, niS, particle)
        
        self.coupling_matrix = CouplingMatrix(vacuum_wavelength=initial_field.vacuum_wavelength, 
                                              particle_list=particle_list, layer_system=layer_system, 
                                              k_parallel=self.k_parallel, store_matrix=store_coupling_matrix, 
                                              lookup_resolution=coupling_matrix_lookup_resolution)
        
        sys.stdout.flush()
        self.t_matrix = TMatrix(particle_list=particle_list)
        self.master_matrix = MasterMatrix(t_matrix=self.t_matrix, coupling_matrix=self.coupling_matrix)
        

    def solve(self):
        """Compute scattered field coefficients and store them in the particles' spherical wave expansion objects."""
        sys.stdout.flush()
        if len(self.particle_list) > 0:
            if self.solver_type == 'LU':
                sys.stdout.write('Solve (LU decomposition)  : ...')
                if not hasattr(self.master_matrix.linear_operator, 'A'):
                    raise ValueError('LU factorization only possible with the option "store coupling matrix".')
                if not hasattr(self.master_matrix, 'LU_piv'):
                    lu, piv = scipy.linalg.lu_factor(self.master_matrix.linear_operator.A, overwrite_a=False)
                    self.master_matrix.LU_piv = (lu, piv)
                b = scipy.linalg.lu_solve(self.master_matrix.LU_piv, self.t_matrix.right_hand_side())
                sys.stdout.write(' done\n')
            elif self.solver_type == 'gmres':
                rhs = self.t_matrix.right_hand_side()
                start_time = time.time()
                def status_msg(rk):
                    global iter_num
                    iter_msg = ('Solve (GMRES)             : Iter ' + str(iter_num) + ' | Rel. residual: '
                                + "{:.2e}".format(np.linalg.norm(rk) / np.linalg.norm(rhs)) + ' | elapsed: ' 
                                + str(int(time.time() - start_time)) + 's')
                    sys.stdout.write('\r' + iter_msg)
                    iter_num += 1
                b, info = scipy.sparse.linalg.gmres(self.master_matrix.linear_operator, rhs, rhs, callback=status_msg)
                sys.stdout.write('\n')
            else:
                raise ValueError('This solver type is currently not implemented.')

        for iS, particle in enumerate(self.particle_list):
            i_iS = self.layer_system.layer_number(particle.position[2])
            n_iS = self.layer_system.refractive_indices[i_iS]
            k = coord.angular_frequency(self.initial_field.vacuum_wavelength) * n_iS
            loz, upz = self.layer_system.lower_zlimit(i_iS), self.layer_system.upper_zlimit(i_iS)
            particle.scattered_field = fldex.SphericalWaveExpansion(k=k, l_max=particle.l_max, m_max=particle.m_max,
                                                                    kind='outgoing', reference_point=particle.position,
                                                                    lower_z=loz, upper_z=upz)
            particle.scattered_field.coefficients = b[self.master_matrix.index_block(iS)]


class SystemMatrix:
    """A system matrix is an abstract linear operator that operates on a system coefficient vector, i.e. a vector 
    :math:`c = c_{\tau,l,m}^i`, where :math:`(\tau, l, m)` are the multipole indices and :math:`i` indicates the 
    particle number.
    """
    def __init__(self, particle_list):
        self.particle_list = particle_list
        blocksizes = [fldex.blocksize(particle.l_max, particle.m_max) for particle in self.particle_list]
        self.shape = (sum(blocksizes), sum(blocksizes))
    
    def index_block(self, i):
        """
        Args:
            i (int): number of particle

        Returns:
            indices that correspond to the coefficients for that particle
        """
        blocksizes = [fldex.blocksize(particle.l_max, particle.m_max) for particle in self.particle_list[:(i + 1)]]
        return range(sum(blocksizes[:i]), sum(blocksizes))
    
    def index(self, i, tau, l, m):
        """
        Args:
            i (int):    particle number
            tau (int):    spherical polarization index
            l (int):    multipole degree
            m (int):    multipole order
        
        Returns:
            Position in a system vector that corresponds to the :math:`(\tau, l, m)` coefficient of the i-th particle. 
        """
        blocksizes = [fldex.blocksize(particle.l_max, particle.m_max) for particle in self.particle_list[:i]]
        return sum(blocksizes) + fldex.multi_to_single_index(tau, l, m, self.particle_list[i].l_max, 
                                                             self.particle_list[i].m_max)


class CouplingMatrix(SystemMatrix):
    """The direct and layer mediated particle coupling coefficients represented as a linear operator.

    Args:
        vacuum_wavelength (float):  Vacuum wavelength in length units
        particle_list (list):   List of smuthi.particles.Particle objects
        layer_system (smuthi.layers.LayerSystem):   Stratified medium
        k_parallell (numpy.ndarray or str): In-plane wavenumber. If 'default', use smuthi.coordinates.default_k_parallel
        store_matrix (bool):    If True (default), the coupling matrix is stored. Otherwise it is recomputed on the fly
                                during each iteration of the solver.
        lookup_resolution (float or None): If type float, compute particle coupling by interpolation of a lookup table
                                            with that spacial resolution. If None (default), don't use a lookup table
                                            but compute the coupling directly. This is more suitable for a small
                                            particle number.
    """
    def __init__(self, vacuum_wavelength, particle_list, layer_system, k_parallel='default', store_matrix=True,
                 lookup_resolution=None):
        
        SystemMatrix.__init__(self, particle_list)
        
        if lookup_resolution is not None:
            x_array = np.array([particle.position[0] for particle in particle_list])
            y_array = np.array([particle.position[1] for particle in particle_list])
            z_list = [particle.position[2] for particle in particle_list]
            if z_list.count(z_list[0]) == len(z_list):
                self.particle_rho_array = np.sqrt((x_array[:, None] - x_array[None, :])**2
                                                  + (y_array[:, None] - y_array[None, :])**2)
                self.particle_phi_array = np.arctan2(y_array[:, None] - y_array[None, :],
                                                     x_array[:, None] - x_array[None, :])
                self.lookup_table, self.radial_distance_array = coup.radial_coupling_lookup_table(
                    vacuum_wavelength=vacuum_wavelength, particle_list=particle_list, layer_system=layer_system,
                    k_parallel=k_parallel, resolution=lookup_resolution)
                self.lookup_resolution = lookup_resolution

                self.l_max = max([particle.l_max for particle in particle_list])
                self.m_max = max([particle.m_max for particle in particle_list])
                self.n_max = fldex.blocksize(self.l_max, self.m_max)
                
                self.system_vector_index_list = [[] for i in range(self.n_max)]  # contains for each n all positions in the large system arrays that correspond to n
                self.particle_number_list = [[] for i in range(self.n_max)]  # same size as system_vector_index_list, contains the according particle numbers
                self.m_list = [None for i in range(self.n_max)]
                for i, particle in enumerate(particle_list):
                    for m in range(-particle.m_max, particle.m_max + 1):
                        for l in range(max(1, abs(m)), particle.l_max + 1):
                            for tau in range(2):
                                n_lookup = fldex.multi_to_single_index(tau=tau, l=l, m=m, l_max=self.l_max, 
                                                                       m_max=self.m_max)
                                self.system_vector_index_list[n_lookup].append(self.index(i, tau, l, m))
                                self.particle_number_list[n_lookup].append(i)
                                self.m_list[n_lookup] = m
                for n in range(self.n_max):
                    self.system_vector_index_list[n] = np.array(self.system_vector_index_list[n])
                    self.particle_number_list[n] = np.array(self.particle_number_list[n])
            else:
                raise NotImplementedError('3D lookup not yet implemented')

        if store_matrix:
            if lookup_resolution is None:
                coup_mat = np.zeros(self.shape, dtype=complex)
                for s1, particle1 in enumerate(tqdm(particle_list, desc='Particle coupling matrix  ', file=sys.stdout,
                                                    bar_format='{l_bar}{bar}| elapsed: {elapsed} '
                                                    'remaining: {remaining}')):
                    idx1 = np.array(self.index_block(s1))[:, None]
                    for s2, particle2 in enumerate(particle_list):
                        idx2 = self.index_block(s2)
                        coup_mat[idx1, idx2] = (coup.layer_mediated_coupling_block(vacuum_wavelength, particle1,
                                                                                   particle2, layer_system, k_parallel)
                                                + coup.direct_coupling_block(vacuum_wavelength, particle1, particle2,
                                                                             layer_system))
            else:
                raise NotImplementedError('lookups not yet implemtned')
            self.linear_operator = scipy.sparse.linalg.aslinearoperator(coup_mat)
        else:
            if use_gpu:
                re_lookup_d = [[None for n2 in range(self.n_max)] for n1 in range(self.n_max)]
                im_lookup_d = [[None for n2 in range(self.n_max)] for n1 in range(self.n_max)]
                for n1 in range(self.n_max):
                    for n2 in range(self.n_max):
                        re_lookup_d[n1][n2] = gpuarray.to_gpu(np.float32(self.lookup_table[n1][n2].real))
                        im_lookup_d[n1][n2] = gpuarray.to_gpu(np.float32(self.lookup_table[n1][n2].imag))
                
                normalized_rho_array = np.float32(self.particle_rho_array / self.lookup_resolution)
                interp1_cuda = SourceModule("""
                __global__ void coupling_kernel(const float *rho, const float *phi, const int N, 
                                                const float dm, const float *re_lookup, 
                                                const float *im_lookup, float  *re_result, float  *im_result)
                {
                    unsigned int x = blockIdx.x * blockDim.x + threadIdx.x;
                    if(x >= N) return;
                    const int idx = (int) floor(rho[x]);
                    const float w = rho[x] - floor(rho[x]);
                    const float re_si = re_lookup[idx] + w * (re_lookup[idx + 1] - re_lookup[idx]);
                    const float im_si = im_lookup[idx] + w * (im_lookup[idx + 1] - im_lookup[idx]);
                    const float re_eimphi = cosf(dm * phi[x]);
                    const float im_eimphi = sinf(dm * phi[x]);
                    re_result[x] = re_eimphi * re_si - im_eimphi * im_si;
                    im_result[x] = im_eimphi * re_si + re_eimphi * im_si;
                }
                """).get_function("coupling_kernel")
                
                def evaluate_coupling_matrix(in_vec):
                    out_vec = np.zeros(shape=in_vec.shape, dtype=complex)
                    for n1 in range(self.n_max):
                        i1 = self.particle_number_list[n1]
                        idx1 = self.system_vector_index_list[n1]
                        m1 = self.m_list[n1]
                        for n2 in range(self.n_max):
                            i2 = self.particle_number_list[n2]
                            idx2 = self.system_vector_index_list[n2]
                            m2 = self.m_list[n2]
                            
                            rho_array_d = gpuarray.to_gpu(normalized_rho_array[i1[:, None], i2[None, :]])
                            phi_array_d = gpuarray.to_gpu(np.float32(self.particle_phi_array[i1[:, None], i2[None, :]]))
                            
                            re_w_d = gpuarray.empty_like(rho_array_d)
                            im_w_d = gpuarray.empty_like(rho_array_d)
                            
                            dm = np.float32(m2 - m1)
                            
                            blocksize = 128
                            gridsize = int(np.ceil(len(i1) * len(i2) / blocksize))
                
                            interp1_cuda(rho_array_d.gpudata, phi_array_d.gpudata, np.uint32(len(i1) * len(i2)), dm, 
                                         re_lookup_d[n1][n2].gpudata, im_lookup_d[n1][n2].gpudata, 
                                         re_w_d.gpudata, im_w_d.gpudata, block=(blocksize,1,1), grid=(gridsize,1))
                            w = re_w_d.get() + 1j * im_w_d.get()
                            out_vec[idx1] += w.dot(in_vec[idx2])
                    return out_vec
                    
                    
            
            else:
                lookup = [[None for i in range(self.n_max)] for i2 in range(self.n_max)]
                for n1 in range(self.n_max):
                    for n2 in range(self.n_max):
                        lookup[n1][n2] = scipy.interpolate.interp1d(x=self.radial_distance_array, y=self.lookup_table[n1][n2], 
                                                                    kind='linear', axis=-1, assume_sorted=True)
#                @profile
                def evaluate_coupling_matrix(in_vec):
                    out_vec = np.zeros(shape=in_vec.shape, dtype=complex)
                    for n1 in range(self.n_max):
                        i1 = self.particle_number_list[n1]
                        idx1 = self.system_vector_index_list[n1]
                        m1 = self.m_list[n1]
                        for n2 in range(self.n_max):
                            i2 = self.particle_number_list[n2]
                            idx2 = self.system_vector_index_list[n2]
                            m2 = self.m_list[n2]
                            rho = self.particle_rho_array[i1[:, None], i2[None, :]]
                            phi = self.particle_phi_array[i1[:, None], i2[None, :]]
                            M = lookup[n1][n2](rho)
                            M = M * np.exp(1j * (m2 - m1) * phi)
                            out_vec[idx1] += M.dot(in_vec[idx2])
                    return out_vec
            self.linear_operator = scipy.sparse.linalg.LinearOperator(shape=self.shape, matvec=evaluate_coupling_matrix,
                                                                      dtype=complex)

class TMatrix(SystemMatrix):
    """Collect the particle T-matrices in a global lienear operator.

    Args:
        particle_list (list):   List of smuthi.particles.Particle objects containing a t_matrix attribute.
    """
    def __init__(self, particle_list):
        SystemMatrix.__init__(self, particle_list)
        def apply_t_matrix(vector):
            tv = np.zeros(vector.shape, dtype=complex)
            for i_s, particle in enumerate(particle_list):
                tv[self.index_block(i_s)] = particle.t_matrix.dot(vector[self.index_block(i_s)])
            return tv
        self.linear_operator = scipy.sparse.linalg.LinearOperator(shape=self.shape, matvec=apply_t_matrix, 
                                                                  matmat=apply_t_matrix, dtype=complex)
    
    def right_hand_side(self):
        r"""The right hand side of the linear system is given by :math:`\sum_{\tau l m} T^i_{\tau l m} a^i_{\tau l m }`

        Returns:
            right hand side as a complex numpy.ndarray
        """
        tai = np.zeros(self.shape[0], dtype=complex)
        for i_s, particle in enumerate(self.particle_list):
            tai[self.index_block(i_s)] = particle.t_matrix.dot(particle.initial_field.coefficients)
        return tai

        
class MasterMatrix(SystemMatrix):
    r"""Represent the master matrix :math:`M = 1 - TW` as a linear operator.

    Args:
        t_matrix (SystemTMatrix):    T-matrix object
        coupling_matrix (CouplingMatrix):   Coupling matrix object
    """
    def __init__(self, t_matrix, coupling_matrix):
        SystemMatrix.__init__(self, t_matrix.particle_list)
        if type(coupling_matrix.linear_operator).__name__ == 'MatrixLinearOperator':
            M = (np.eye(self.shape[0], dtype=complex) 
                 - t_matrix.linear_operator.matmat(coupling_matrix.linear_operator.A))
            self.linear_operator = scipy.sparse.linalg.aslinearoperator(M)
        else:
            def apply_master_matrix(vector):
                return vector - t_matrix.linear_operator.dot(coupling_matrix.linear_operator.matvec(vector))                
            self.linear_operator = scipy.sparse.linalg.LinearOperator(shape=self.shape, matvec=apply_master_matrix, 
                                                                      dtype=complex)
        <|MERGE_RESOLUTION|>--- conflicted
+++ resolved
@@ -7,7 +7,6 @@
 import scipy.linalg
 import scipy.interpolate
 import scipy.sparse.linalg
-<<<<<<< HEAD
 import pycuda.autoinit
 import pycuda.driver as drv
 from pycuda import gpuarray
@@ -15,13 +14,6 @@
 import pycuda.cumath
 
 use_gpu = True
-=======
-from tqdm import tqdm
-import time
-
-
-iter_num = 0
->>>>>>> 953afa3c
 
 
 class LinearSystem:
