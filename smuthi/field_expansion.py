# -*- coding: utf-8 -*-
"""Classes and functions to manage the expansion of the electric field in plane wave and spherical wave basis sets."""

import numpy as np
import smuthi.coordinates as coord
import smuthi.vector_wave_functions as vwf
import smuthi.spherical_functions as sf
<<<<<<< HEAD
import smuthi.cuda_sources as cu
try:
    import pycuda.autoinit
    import pycuda.driver as drv
    from pycuda import gpuarray
    from pycuda.compiler import SourceModule
    import pycuda.cumath
except:
    pass
=======
>>>>>>> 1c3202f8
import copy


class FieldExpansion:
    """Base class for field expansions."""
    def valid(self, x, y, z):
        """Test if points are in definition range of the expansion. Virtual method to be overwritten in child classes.
        
        Args:
            x (numpy.ndarray):    x-coordinates of query points
            y (numpy.ndarray):    y-coordinates of query points
            z (numpy.ndarray):    z-coordinates of query points
         
        Returns:
            numpy.ndarray of bool datatype indicating if points are inside definition domain.
        """
        pass

    def diverging(self, x, y, z):
        """Test if points are in domain where expansion could diverge. Virtual method to be overwritten in child 
        classes.
        
        Args:
            x (numpy.ndarray):    x-coordinates of query points
            y (numpy.ndarray):    y-coordinates of query points
            z (numpy.ndarray):    z-coordinates of query points
         
        Returns:
            numpy.ndarray of bool datatype indicating if points are inside divergence domain.
        """
        pass

    def electric_field(self, x, y, z):
        """Evaluate electric field. Virtual method to be overwritten in child classes.
        
        Args:
            x (numpy.ndarray):    x-coordinates of query points
            y (numpy.ndarray):    y-coordinates of query points
            z (numpy.ndarray):    z-coordinates of query points
         
        Returns:
            Tuple of (E_x, E_y, E_z) numpy.ndarray objects with the Cartesian coordinates of complex electric field.
        """
        pass


class PiecewiseFieldExpansion(FieldExpansion):
    r"""Manage a field that is expanded in different ways for different domains, i.e., an expansion of the kind
    
    .. math::
        \mathbf{E}(\mathbf{r}) = \sum_{i} \mathbf{E}_i(\mathbf{r}),
    
    where
    
    .. math::
        \mathbf{E}_i(\mathbf{r}) = \begin{cases} \tilde{\mathbf{E}}_i(\mathbf{r}) & \text{ if }\mathbf{r}\in D_i \\ 0 & \text{ else} \end{cases}
    
    and :math:`\tilde{\mathbf{E_i}}(\mathbf{r})` is either a plane wave expansion or a spherical wave expansion, and 
    :math:`D_i` is its domain of validity.
    """
    def __init__(self):
        self.expansion_list = []

    def valid(self, x, y, z):
        """Test if points are in definition range of the expansion.
        
        Args:
            x (numpy.ndarray):    x-coordinates of query points
            y (numpy.ndarray):    y-coordinates of query points
            z (numpy.ndarray):    z-coordinates of query points
         
        Returns:
            numpy.ndarray of bool datatype indicating if points are inside definition domain.
        """
        vld = np.zeros(x.shape, dtype=bool)
        for fex in self.expansion_list:
            vld = np.logical_or(vld, fex.valid(x, y, z))
        return vld

    def diverging(self, x, y, z):
        """Test if points are in domain where expansion could diverge.
        
        Args:
            x (numpy.ndarray):    x-coordinates of query points
            y (numpy.ndarray):    y-coordinates of query points
            z (numpy.ndarray):    z-coordinates of query points
         
        Returns:
            numpy.ndarray of bool datatype indicating if points are inside divergence domain.
        """
        dvg = np.zeros(x.shape, dtype=bool)
        for fex in self.expansion_list:
            dvg = np.logical_and(dvg, fex.diverging(x, y, z))
        return dvg
    
    def electric_field(self, x, y, z):
        """Evaluate electric field.
        
        Args:
            x (numpy.ndarray):    x-coordinates of query points
            y (numpy.ndarray):    y-coordinates of query points
            z (numpy.ndarray):    z-coordinates of query points
         
        Returns:
            Tuple of (E_x, E_y, E_z) numpy.ndarray objects with the Cartesian coordinates of complex electric field.
        """
        x, y, z = np.array(x), np.array(y), np.array(z)
        ex = np.zeros(x.shape, dtype=complex)
        ey = np.zeros(x.shape, dtype=complex)
        ez = np.zeros(x.shape, dtype=complex)
        for fex in self.expansion_list:
            dex, dey, dez = fex.electric_field(x, y, z)
            ex, ey, ez = ex + dex, ey + dey, ez + dez
        return ex, ey, ez

    def compatible(self, other):
        """Returns always true, because any field expansion can be added to a piecewise field expansion."""
        return True

    def __add__(self, other):
        """Addition of expansion objects.

        Args:
            other (FieldExpansion):  expansion object to add to this object

        Returns:
            PiecewiseFieldExpansion object as the sum of this expansion and the other
        """
        # todo: testing
        pfe_sum = PiecewiseFieldExpansion()

        if type(other).__name__ == "PiecewiseFieldExpansion":
            added = [False for other_fex in other.expansion_list]
            for self_fex in self.expansion_list:
                fex = copy.deepcopy(self_fex)
                for i, other_fex in enumerate(other.expansion_list):
                    if (not added[i]) and self_fex.compatible(other_fex):
                        fex = fex + other_fex
                        added[i] = True
                pfe_sum.expansion_list.append(fex)
            for i, other_fex in enumerate(other.expansion_list):
                if not added[i]:
                    pfe_sum.expansion_list.append(other_fex)
        else:
            added = False
            for self_fex in self.expansion_list:
                fex = copy.deepcopy(self_fex)
                if (not added) and fex.compatible(other):
                    pfe_sum.expansion_list.append(fex + other)
                    added = True
                else:
                    pfe_sum.expansion_list.append(fex)
            if not added:
                pfe_sum.expansion_list.append(fex)

        return pfe_sum


class SphericalWaveExpansion(FieldExpansion):
    r"""A class to manage spherical wave expansions of the form

    .. math::
        \mathbf{E}(\mathbf{r}) = \sum_{\tau=1}^2 \sum_{l=1}^\infty \sum_{m=-l}^l a_{\tau l m} 
        \mathbf{\Psi}^{(\nu)}_{\tau l m}(\mathbf{r} - \mathbf{r}_i)

    for :math:`\mathbf{r}` located in a layer defined by :math:`z\in [z_{min}, z_{max}]`
    and where :math:`\mathbf{\Psi}^{(\nu)}_{\tau l m}` are the SVWFs, see 
    :meth:`smuthi.vector_wave_functions.spherical_vector_wave_function`.

    Internally, the expansion coefficients :math:`a_{\tau l m}` are stored as a 1-dimensional array running over a multi
    index :math:`n` subsumming over the SVWF indices :math:`(\tau,l,m)`. The mapping from the SVWF indices to the multi
    index is organized by the function :meth:`multi_to_single_index`.
    
    Args:
        k (float):    wavenumber in layer where expansion is valid
        l_max (int):  maximal multipole degree :math:`l_\mathrm{max}\geq 1` where to truncate the expansion. 
        m_max (int):  maximal multipole order :math:`0 \leq m_\mathrm{max} \leq l_\mathrm{max}` where to truncate the 
                      expansion.
        kind (str):   'regular' for :math:`\nu=1` or 'outgoing' for :math:`\nu=3`
        reference_point (list or tuple):  [x, y, z]-coordinates of point relative to which the spherical waves are 
                                          considered (e.g., particle center).
        lower_z (float):   the expansion is valid on and above that z-coordinate
        upper_z (float):   the expansion is valid below that z-coordinate
        inner_r (float):   radius inside which the expansion diverges (e.g. circumscribing sphere of particle)
        outer_r (float):   radius outside which the expansion diverges

    Attributes:
        coefficients (numpy ndarray): expansion coefficients :math:`a_{\tau l m}` ordered by multi index n
    """

    def __init__(self, k, l_max, m_max=None, kind=None, reference_point=None, lower_z=-np.inf, upper_z=np.inf,
                 inner_r=0, outer_r=np.inf):
        self.k = k
        self.l_max = l_max
        if m_max:
            self.m_max = m_max
        else:
            self.m_max = l_max
        self.coefficients = np.zeros(blocksize(self.l_max, self.m_max), dtype=complex)
        self.kind = kind  # 'regular' or 'outgoing'
        self.reference_point = reference_point
        self.lower_z = lower_z
        self.upper_z = upper_z
        self.inner_r = inner_r
        self.outer_r = outer_r

    def valid(self, x, y, z):
        """Test if points are in definition range of the expansion.
        
        Args:
            x (numpy.ndarray):    x-coordinates of query points
            y (numpy.ndarray):    y-coordinates of query points
            z (numpy.ndarray):    z-coordinates of query points
         
        Returns:
            numpy.ndarray of bool datatype indicating if points are inside definition domain.
        """
        return np.logical_and(z >= self.lower_z, z < self.upper_z)

    def diverging(self, x, y, z):
        """Test if points are in domain where expansion could diverge.
        
        Args:
            x (numpy.ndarray):    x-coordinates of query points
            y (numpy.ndarray):    y-coordinates of query points
            z (numpy.ndarray):    z-coordinates of query points
         
        Returns:
            numpy.ndarray of bool datatype indicating if points are inside divergence domain.
        """
        r = np.sqrt((x - self.reference_point[0])**2 + (y - self.reference_point[1])**2
                    + (z - self.reference_point[2])**2)
        if self.kind == 'regular':
            return r >= self.outer_r
        if self.kind == 'outgoing':
            return r <= self.inner_r
        else:
            return None

    def coefficients_tlm(self, tau, l, m):
        """SWE coefficient for given (tau, l, m)

        Args:
            tau (int):  SVWF polarization (0 for spherical TE, 1 for spherical TM)
            l (int):    SVWF degree
            m (int):    SVWF order

        Returns:
            SWE coefficient
        """
        n = multi_to_single_index(tau, l, m, self.l_max, self.m_max)
        return self.coefficients[n]
    
    def electric_field(self, x, y, z):
        """Evaluate electric field.
        
        Args:
            x (numpy.ndarray):    x-coordinates of query points
            y (numpy.ndarray):    y-coordinates of query points
            z (numpy.ndarray):    z-coordinates of query points
         
        Returns:
            Tuple of (E_x, E_y, E_z) numpy.ndarray objects with the Cartesian coordinates of complex electric field.
        """
        x = np.array(x)
        y = np.array(y)
        z = np.array(z)

        xr = x[self.valid(x, y, z)] - self.reference_point[0]
        yr = y[self.valid(x, y, z)] - self.reference_point[1]
        zr = z[self.valid(x, y, z)] - self.reference_point[2]
        ex = np.zeros(x.shape, dtype=complex)
        ey = np.zeros(x.shape, dtype=complex)
        ez = np.zeros(x.shape, dtype=complex)
        for tau in range(2):
            for m in range(-self.m_max, self.m_max + 1):
                for l in range(max(1, abs(m)), self.l_max + 1):
                    b = self.coefficients_tlm(tau, l, m)
                    if self.kind == 'regular':
                        Nx, Ny, Nz = vwf.spherical_vector_wave_function(xr, yr, zr, self.k, 1, tau, l, m)
                    elif self.kind == 'outgoing':
                        Nx, Ny, Nz = vwf.spherical_vector_wave_function(xr, yr, zr, self.k, 3, tau, l, m)
                    ex[self.valid(x, y, z)] += b * Nx
                    ey[self.valid(x, y, z)] += b * Ny
                    ez[self.valid(x, y, z)] += b * Nz
        return ex, ey, ez

    def compatible(self, other):
        """Check if two spherical wave expansions are compatible in the sense that they can be added coefficient-wise

        Args:
            other (FieldExpansion):  expansion object to add to this object

        Returns:
            bool (true if compatible, false else)
        """
        return (type(other).__name__ == "SphericalWaveExpansion" and self.k == other.k and self.l_max == other.l_max
                and self.m_max == other.m_max and self.kind == other.kind
                and self.reference_point == other.reference_point)

    def __add__(self, other):
        """Addition of expansion objects (by coefficients).
        
        Args:
            other (SphericalWaveExpansion):  expansion object to add to this object
        
        Returns:
            SphericalWaveExpansion object as the sum of this expansion and the other
        """
        # todo: allow different l_max
        if not self.compatible(other):
            raise ValueError('SphericalWaveExpansions are inconsistent.')
        swe_sum = SphericalWaveExpansion(k=self.k, l_max=self.l_max, m_max=self.m_max, kind=self.kind,
                                         reference_point=self.reference_point, inner_r=max(self.inner_r, other.inner_r),
                                         outer_r=min(self.outer_r, other.outer_r),
                                         lower_z=max(self.lower_z, other.lower_z),
                                         upper_z=min(self.upper_z, other.upper_z))
        swe_sum.coefficients = self.coefficients + other.coefficients
        return swe_sum


class PlaneWaveExpansion(FieldExpansion):
    r"""A class to manage plane wave expansions of the form

    .. math::
        \mathbf{E}(\mathbf{r}) = \sum_{j=1}^2 \iint \mathrm{d}^2\mathbf{k}_\parallel \, g_{j}(\kappa, \alpha)
        \mathbf{\Phi}^\pm_j(\kappa, \alpha; \mathbf{r} - \mathbf{r}_i)

    for :math:`\mathbf{r}` located in a layer defined by :math:`z\in [z_{min}, z_{max}]`
    and :math:`\mathrm{d}^2\mathbf{k}_\parallel = \kappa\,\mathrm{d}\alpha\,\mathrm{d}\kappa`. 
    
    The double integral runs over :math:`\alpha\in[0, 2\pi]` and :math:`\kappa\in[0,\kappa_\mathrm{max}]`. 
    Further, :math:`\mathbf{\Phi}^\pm_j` are the PVWFs, see :meth:`plane_vector_wave_function`.

    Internally, the expansion coefficients :math:`g_{ij}^\pm(\kappa, \alpha)` are stored as a 3-dimensional numpy 
    ndarray.
    
    If the attributes k_parallel and azimuthal_angles have only a single entry, a discrete distribution is
    assumed:

    .. math::
        g_{j}^\pm(\kappa, \alpha) \sim \delta^2(\mathbf{k}_\parallel - \mathbf{k}_{\parallel, 0})

    .. todo: update attributes doc

    Args:
        k (float):                                  wavenumber in layer where expansion is valid
        k_parallel (numpy ndarray):                 array of in-plane wavenumbers (can be float or complex)
                                                    If 'default', use smuthi.coordinates.default_k_parallel
        azimuthal_angles (numpy ndarray):           :math:`\alpha`, from 0 to :math:`2\pi`
                                                    If 'default', use smuthi.coordinates.default_azimuthal_angles 
        kind (str):                                 'upgoing' for :math:`g^+` and 'downgoing' for :math:`g^-` type 
                                                    expansions 
        reference_point (list or tuple):            [x, y, z]-coordinates of point relative to which the plane waves are 
                                                    defined.
        lower_z (float):                            the expansion is valid on and above that z-coordinate
        upper_z (float):                            the expansion is valid below that z-coordinate
        

    Attributes:
        coefficients (numpy ndarray): coefficients[j, k, l] contains :math:`g^\pm_{j}(\kappa_{k}, \alpha_{l})`
    """
    def __init__(self, k, k_parallel='default', azimuthal_angles='default', kind=None, reference_point=None, 
                 lower_z=-np.inf, upper_z=np.inf):

        self.k = k
        if type(k_parallel) == str and k_parallel == 'default':
            k_parallel = coord.default_k_parallel
        if hasattr(k_parallel, '__len__'):
            self.k_parallel = np.array(k_parallel)
        else:
            self.k_parallel = np.array([k_parallel])
            
        if type(azimuthal_angles) == str and azimuthal_angles == 'default':
            azimuthal_angles = coord.default_azimuthal_angles
        if hasattr(azimuthal_angles, '__len__'):
            self.azimuthal_angles = np.array(azimuthal_angles)
        else:
            self.azimuthal_angles = np.array([azimuthal_angles])
        self.kind = kind  # 'upgoing' or 'downgoing'
        self.reference_point = reference_point
        self.lower_z = lower_z
        self.upper_z = upper_z

        # The coefficients :math:`g^\pm_{j}(\kappa,\alpha) are represented as a 3-dimensional numpy.ndarray.
        # The indices are:
        # - polarization (0=TE, 1=TM)
        # - index of the kappa dimension
        # - index of the alpha dimension
        self.coefficients = np.zeros((2, len(self.k_parallel), len(self.azimuthal_angles)), dtype=complex)

    def valid(self, x, y, z):
        """Test if points are in definition range of the expansion.
        
        Args:
            x (numpy.ndarray):    x-coordinates of query points
            y (numpy.ndarray):    y-coordinates of query points
            z (numpy.ndarray):    z-coordinates of query points
         
        Returns:
            numpy.ndarray of bool datatype indicating if points are inside definition domain.
        """
        return np.logical_and(z >= self.lower_z, z < self.upper_z)

    def diverging(self, x, y, z):
        """Test if points are in domain where expansion could diverge.
        
        Args:
            x (numpy.ndarray):    x-coordinates of query points
            y (numpy.ndarray):    y-coordinates of query points
            z (numpy.ndarray):    z-coordinates of query points
         
        Returns:
            numpy.ndarray of bool datatype indicating if points are inside divergence domain.
        """
        return np.zeros(x.shape,dtype=bool)

    def k_parallel_grid(self):
        """Meshgrid of n_effective with respect to azimuthal_angles"""
        kp_grid, _ = np.meshgrid(self.k_parallel, self.azimuthal_angles, indexing='ij')
        return kp_grid

    def azimuthal_angle_grid(self):
        """Meshgrid of azimuthal_angles with respect to n_effective"""
        _, a_grid = np.meshgrid(self.k_parallel, self.azimuthal_angles, indexing='ij')
        return a_grid

    def k_z(self):
        if self.kind == 'upgoing':
            kz = coord.k_z(k_parallel=self.k_parallel, k=self.k)
        elif self.kind == 'downgoing':
            kz = -coord.k_z(k_parallel=self.k_parallel, k=self.k)
        else:
            raise ValueError('pwe kind undefined')
        return kz

    def k_z_grid(self):
        if self.kind == 'upgoing':
            kz = coord.k_z(k_parallel=self.k_parallel_grid(), k=self.k)
        elif self.kind == 'downgoing':
            kz = -coord.k_z(k_parallel=self.k_parallel_grid(), k=self.k)
        else:
            raise ValueError('pwe type undefined')
        return kz

    def compatible(self, other):
        """Check if two plane wave expansions are compatible in the sense that they can be added coefficient-wise

        Args:
            other (FieldExpansion):  expansion object to add to this object

        Returns:
            bool (true if compatible, false else)
        """
        return (type(other).__name__=="PlaneWaveExpansion" and np.isclose(self.k, other.k)
                and all(np.isclose(self.k_parallel, other.k_parallel))
                and all(np.isclose(self.azimuthal_angles, other.azimuthal_angles)) and self.kind == other.kind
                and self.reference_point == other.reference_point)

    def __add__(self, other):
        if not self.compatible(other):
            raise ValueError('Plane wave expansion are inconsistent.')
        pwe_sum = PlaneWaveExpansion(k=self.k, k_parallel=self.k_parallel, azimuthal_angles=self.azimuthal_angles,
                                     kind=self.kind, reference_point=self.reference_point,
                                     lower_z=max(self.lower_z, other.lower_z),
                                     upper_z=min(self.upper_z, other.upper_z))
        pwe_sum.coefficients = self.coefficients + other.coefficients
        return pwe_sum
    
    def electric_field(self, x, y, z):
        """Evaluate electric field.
        
        Args:
            x (numpy.ndarray):    x-coordinates of query points
            y (numpy.ndarray):    y-coordinates of query points
            z (numpy.ndarray):    z-coordinates of query points
         
        Returns:
            Tuple of (E_x, E_y, E_z) numpy.ndarray objects with the Cartesian coordinates of complex electric field.
        """
        ex = np.zeros(x.shape, dtype=complex)
        ey = np.zeros(x.shape, dtype=complex)
        ez = np.zeros(x.shape, dtype=complex)

        xr = x[self.valid(x, y, z)] - self.reference_point[0]
        yr = y[self.valid(x, y, z)] - self.reference_point[1]
        zr = z[self.valid(x, y, z)] - self.reference_point[2]
        
        if cu.use_gpu and xr.size:  # run calculations on gpu
            
            re_k_d = gpuarray.to_gpu(np.array(self.k).real.astype(np.float32))
            im_k_d = gpuarray.to_gpu(np.array(self.k).imag.astype(np.float32)) 
            
            re_kp_d = gpuarray.to_gpu(self.k_parallel.real.astype(np.float32))
            im_kp_d = gpuarray.to_gpu(self.k_parallel.imag.astype(np.float32))
            
            re_kz_d = gpuarray.to_gpu(self.k_z().real.astype(np.float32))
            im_kz_d = gpuarray.to_gpu(self.k_z().imag.astype(np.float32))
            
            alpha_d = gpuarray.to_gpu(self.azimuthal_angles.astype(np.float32))
            
            xr_d = gpuarray.to_gpu(xr.astype(np.float32))
            yr_d = gpuarray.to_gpu(yr.astype(np.float32))
            zr_d = gpuarray.to_gpu(zr.astype(np.float32))
            
            re_g_te_d = gpuarray.to_gpu(self.coefficients[0, :, :].real.astype(np.float32))
            im_g_te_d = gpuarray.to_gpu(self.coefficients[0, :, :].imag.astype(np.float32))
            re_g_tm_d = gpuarray.to_gpu(self.coefficients[1, :, :].real.astype(np.float32))
            im_g_tm_d = gpuarray.to_gpu(self.coefficients[1, :, :].imag.astype(np.float32))
            
            re_e_x_d = gpuarray.to_gpu(np.zeros(xr.shape, dtype=np.float32))
            im_e_x_d = gpuarray.to_gpu(np.zeros(xr.shape, dtype=np.float32))
            re_e_y_d = gpuarray.to_gpu(np.zeros(xr.shape, dtype=np.float32))
            im_e_y_d = gpuarray.to_gpu(np.zeros(xr.shape, dtype=np.float32))
            re_e_z_d = gpuarray.to_gpu(np.zeros(xr.shape, dtype=np.float32))
            im_e_z_d = gpuarray.to_gpu(np.zeros(xr.shape, dtype=np.float32))
            
            kernel_source = cu.pwe_electric_field_evaluation_code%(xr.size, len(self.k_parallel), 
                                                                   len(self.azimuthal_angles), (1/self.k).real, 
                                                                   (1/self.k).imag)
            
            kernel_function = SourceModule(kernel_source).get_function("electric_field") 
            
            cuda_blocksize = 128
            cuda_gridsize = (xr.size + cuda_blocksize - 1) // cuda_blocksize
            
            kernel_function(re_kp_d, im_kp_d, re_kz_d, im_kz_d, alpha_d, xr_d, yr_d, zr_d, re_g_te_d, im_g_te_d,
                            re_g_tm_d, im_g_tm_d, re_e_x_d, im_e_x_d, re_e_y_d, im_e_y_d, re_e_z_d, im_e_z_d,
                            block=(cuda_blocksize,1,1), grid=(cuda_gridsize,1))
            
            ex[self.valid(x, y, z)] = re_e_x_d.get() + 1j * im_e_x_d.get()
            ey[self.valid(x, y, z)] = re_e_y_d.get() + 1j * im_e_y_d.get()
            ez[self.valid(x, y, z)] = re_e_z_d.get() + 1j * im_e_z_d.get()
            
        else:  # run calculations on cpu
            kpgrid = self.k_parallel_grid()
            agrid = self.azimuthal_angle_grid()
            kx = kpgrid * np.cos(agrid)
            ky = kpgrid * np.sin(agrid)
            kz = self.k_z_grid()

            kr = np.zeros((len(xr), len(self.k_parallel), len(self.azimuthal_angles)), dtype=complex)
            kr += np.tensordot(xr, kx, axes=0)
            kr += np.tensordot(yr, ky, axes=0)
            kr += np.tensordot(zr, kz, axes=0)
            
            eikr = np.exp(1j * kr)
        
            integrand_x = np.zeros((len(xr), len(self.k_parallel), len(self.azimuthal_angles)), dtype=complex)
            integrand_y = np.zeros((len(xr), len(self.k_parallel), len(self.azimuthal_angles)), dtype=complex)
            integrand_z = np.zeros((len(xr), len(self.k_parallel), len(self.azimuthal_angles)), dtype=complex)

            # pol=0
            integrand_x += (-np.sin(agrid) * self.coefficients[0, :, :])[None, :, :] * eikr
            integrand_y += (np.cos(agrid) * self.coefficients[0, :, :])[None, :, :] * eikr

            # pol=1
            integrand_x += (np.cos(agrid) * kz / self.k * self.coefficients[1, :, :])[None, :, :] * eikr
            integrand_y += (np.sin(agrid) * kz / self.k * self.coefficients[1, :, :])[None, :, :] * eikr
            integrand_z += (-kpgrid / self.k * self.coefficients[1, :, :])[None, :, :] * eikr

            if len(self.k_parallel) > 1:
                ex[self.valid(x, y, z)] = np.trapz(np.trapz(integrand_x, self.azimuthal_angles) * self.k_parallel, self.k_parallel)
                ey[self.valid(x, y, z)] = np.trapz(np.trapz(integrand_y, self.azimuthal_angles) * self.k_parallel, self.k_parallel)
                ez[self.valid(x, y, z)] = np.trapz(np.trapz(integrand_z, self.azimuthal_angles) * self.k_parallel, self.k_parallel)
            else:
                ex[self.valid(x, y, z)] = np.squeeze(integrand_x)
                ey[self.valid(x, y, z)] = np.squeeze(integrand_y)
                ez[self.valid(x, y, z)] = np.squeeze(integrand_z)

        return ex, ey, ez


class FarField:
    r"""Represent the far field intensity :math:`I_{\Omega,j}(\beta, \alpha)` of an electromagnetic field,
    such that the radiative power :math:`P` reads:
    
    .. math::
        P = \sum_{j=1}^2 \iint \mathrm{d}^2 \Omega \, I_{\Omega,j}(\beta, \alpha),

    where :math:`j` indicates the polarization and 
    :math:`\mathrm{d}^2 \Omega = \mathrm{d}\alpha \sin\beta \mathrm{d}\beta` denotes the infinitesimal solid angle.   
    
    Args:
        polar_angles (numpy.ndarray):       Polar angles (default: from 0 to 180 degree in steps of 1 degree)
        azimuthal_angles (numpy.ndarray):   Azimuthal angles (default: from 0 to 360 degree in steps of 1 degree)
        signal_type (str):                  Type of the signal (e.g., 'intensity' for power flux far fields).
    """
    def __init__(self, polar_angles='default', azimuthal_angles='default', signal_type='intensity'):
        if type(polar_angles) == str and polar_angles == 'default':
            polar_angles = coord.default_polar_angles
        if type(azimuthal_angles) == str and azimuthal_angles == 'default':
            azimuthal_angles = coord.default.azimuthal_angles
        self.polar_angles = polar_angles
        self.azimuthal_angles = azimuthal_angles

        # The far field signal is represented as a 3-dimensional numpy.ndarray.
        # The indices are:
        # - polarization (0=TE, 1=TM)
        # - index of the polar angle
        # - index of the azimuthal angle
        self.signal = np.zeros((2, len(polar_angles), len(azimuthal_angles)))
        self.signal.fill(np.nan)
        self.signal_type = signal_type

    def azimuthal_integral(self):
        r"""Far field as a function of polar angle only.
    
        .. math::
            P = \sum_{j=1}^2 \int \mathrm{d} \beta \, I_{\beta,j}(\beta),
        
        with 
        
        .. math::
            I_{\beta,j}(\beta) = \int \mathrm{d} \alpha \, \sin\beta I_j(\beta, \alpha),
    
        Returns:
            :math:`I_{\beta,j}(\beta)` as numpy ndarray. First index is polarization, second is polar angle.
        """
        if len(self.azimuthal_angles) > 2:
            return np.trapz(self.signal, self.azimuthal_angles[None, None, :]) * np.sin(self.polar_angles[None, :])
        else:
            return None

    def integral(self):
        r"""Integrate intensity to obtain total power :math:`P`.
    
        Returns:
            :math:`P_j` as numpy 1D-array with length 2, the index referring to polarization.
        """
        if len(self.azimuthal_angles) > 2:
            return np.trapz(self.azimuthal_integral(), self.polar_angles[None, :])
        else:
            return None

    def top(self):
        r"""Split far field into top and bottom part.
        
        Returns:
            FarField object with only the intensity for top hemisphere (:math:`\beta\leq\pi/2`)
        """
        if any(self.polar_angles <= np.pi/2):
            ff = FarField(polar_angles=self.polar_angles[self.polar_angles <= np.pi/2],
                          azimuthal_angles=self.azimuthal_angles, signal_type=self.signal_type)
            ff.signal = self.signal[:, self.polar_angles <= np.pi/2, :]
            return ff
        else:
            return None

    def bottom(self):
        r"""Split far field into top and bottom part.
        
        Returns:
            FarField object with only the intensity for bottom hemisphere (:math:`\beta\geq\pi/2`)
        """
        if any(self.polar_angles >= np.pi/2):
            ff = FarField(polar_angles=self.polar_angles[self.polar_angles >= np.pi/2],
                          azimuthal_angles=self.azimuthal_angles, signal_type=self.signal_type)
            ff.signal = self.signal[:, self.polar_angles >= np.pi/2, :]
            return ff
        else:
            return None

    def alpha_grid(self):
        r"""
        Returns:
            Meshgrid with :math:`\alpha` values.
        """
        agrid, _ = np.meshgrid(self.azimuthal_angles, self.polar_angles.real * 180 / np.pi)
        return agrid

    def beta_grid(self):
        r"""
        Returns:
            Meshgrid with :math:`\beta` values.
        """
        _, bgrid = np.meshgrid(self.azimuthal_angles, self.polar_angles.real * 180 / np.pi)
        return bgrid

    def append(self, other):
        """Combine two FarField objects with disjoint angular ranges. The other far field is appended to this one.
        
        Args:
            other (FarField): far field to append to this one.
        """
    
        if not all(self.azimuthal_angles == other.azimuthal_angles):
            raise ValueError('azimuthal angles not consistent')
        if not self.signal_type == other.signal_type:
            raise ValueError('signal type not consistent')
        if max(self.polar_angles) <= min(other.polar_angles):
            self.polar_angles = np.concatenate((self.polar_angles, other.polar_angles))
            self.signal = np.concatenate((self.signal, other.signal), 1)
        elif min(self.polar_angles) >= max(other.polar_angles):
            self.polar_angles = np.concatenate((other.polar_angles, self.polar_angles))
            self.signal = np.concatenate((other.signal, self.signal), 1)
        else:
            raise ValueError('far fields have overlapping polar angle domains')

    def export(self, output_directory='.', tag='far_field'):
        """Export far field information to text file in ASCII format.
        
        Args:
            output_directory (str): Path to folder where to store data.
            tag (str):              Keyword to use in the naming of data files, allowing to assign them to this object. 
        """
        np.savetxt(output_directory + '/' + tag + '_TE.dat', self.signal[0, :, :],
                   header='Each line corresponds to a polar angle, each column corresponds to an azimuthal angle.')
        np.savetxt(output_directory + '/' + tag + '_TM.dat', self.signal[1, :, :],
                   header='Each line corresponds to a polar angle, each column corresponds to an azimuthal angle.')
        np.savetxt(output_directory + '/' + tag + '_polar_TE.dat', self.azimuthal_integral()[0, :],
                   header='Each line corresponds to a polar angle, each column corresponds to an azimuthal angle.')
        np.savetxt(output_directory + '/' + tag + '_polar_TM.dat', self.azimuthal_integral()[1, :],
                   header='Each line corresponds to a polar angle, each column corresponds to an azimuthal angle.')
        np.savetxt(output_directory + '/polar_angles.dat', self.polar_angles,
                   header='Polar angles of the far field in radians.')
        np.savetxt(output_directory + '/azimuthal_angles.dat', self.azimuthal_angles,
                   header='Azimuthal angles of the far field in radians.')


def pwe_to_swe_conversion(pwe, l_max, m_max, reference_point):
    """Convert plane wave expansion object to a spherical wave expansion object.

    Args:
        pwe (PlaneWaveExpansion):   Plane wave expansion to be converted
        l_max (int):                Maximal multipole degree of spherical wave expansion
        m_max (int):                Maximal multipole order of spherical wave expansion
        reference_point (list):     Coordinates of reference point in the format [x, y, z]

    Returns:
        SphericalWaveExpansion object.
    """

    if reference_point[2] < pwe.lower_z or reference_point[2] > pwe.upper_z:
        raise ValueError('reference point not inside domain of pwe validity')

    swe = SphericalWaveExpansion(k=pwe.k, l_max=l_max, m_max=m_max, kind='regular', reference_point=reference_point,
                                 lower_z=pwe.lower_z, upper_z=pwe.upper_z)
    kpgrid = pwe.k_parallel_grid()
    agrid = pwe.azimuthal_angle_grid()
    kx = kpgrid * np.cos(agrid)
    ky = kpgrid * np.sin(agrid)
    kz = pwe.k_z_grid()
    kzvec = pwe.k_z()

    kvec = np.array([kx, ky, kz])
    rswe_mn_rpwe = np.array(reference_point) - np.array(pwe.reference_point)

    # phase factor for the translation of the reference point from rvec_iS to rvec_S
    ejkriSS = np.exp(1j * (kvec[0] * rswe_mn_rpwe[0] + kvec[1] * rswe_mn_rpwe[1] + kvec[2] * rswe_mn_rpwe[2]))

    # phase factor times pwe coefficients
    gejkriSS = pwe.coefficients * ejkriSS[None, :, :]  # indices: pol, jk, ja
    
    ct = kzvec / pwe.k
    st = pwe.k_parallel / pwe.k
    plm_list, pilm_list, taulm_list = sf.legendre_normalized(ct, st, l_max)

    
    for m in range(-m_max, m_max + 1):
        emjma_geijkriSS = np.exp(-1j * m * pwe.azimuthal_angles)[None, None, :] * gejkriSS
        for l in range(max(1, abs(m)), l_max + 1):
            for tau in range(2):
                ak_integrand = np.zeros(kpgrid.shape, dtype=complex)
                for pol in range(2):
                    Bdag = vwf.transformation_coefficients_vwf(tau, l, m, pol=pol, pilm_list=pilm_list, 
                                                               taulm_list=taulm_list, kz=kzvec, dagger=True)
                    ak_integrand += Bdag[:, None] * emjma_geijkriSS[pol, :, :]
                if len(pwe.k_parallel) > 1:
                    an = np.trapz(np.trapz(ak_integrand, pwe.azimuthal_angles) * pwe.k_parallel, pwe.k_parallel) * 4
                else:
                    an = ak_integrand * 4
                swe.coefficients[multi_to_single_index(tau, l, m, swe.l_max, swe.m_max)] = np.squeeze(an)
    return swe


def swe_to_pwe_conversion(swe, k_parallel='default', azimuthal_angles='default', layer_system=None, layer_number=None,
                          layer_system_mediated=False):
    """Convert SphericalWaveExpansion object to a PlaneWaveExpansion object.

    Args:
        swe (SphericalWaveExpansion):   Spherical wave expansion to be converted
        k_parallel (numpy array or str):       In-plane wavenumbers for the pwe object.
                                               If 'default', use smuthi.coordinates.default_k_parallel
        azimuthal_angles (numpy array or str): Azimuthal angles for the pwe object
                                               If 'default', use smuthi.coordinates.default_azimuthal_angles
        layer_system (smuthi.layers.LayerSystem):   Stratified medium in which the origin of the SWE is located
        layer_number (int):             Layer number in which the PWE should be valid.
        layer_system_mediated (bool):   If True, the PWE refers to the layer system response of the SWE, otherwise
                                        it is the direct transform.

    Returns:
        Tuple of two PlaneWaveExpansion objects, first upgoing, second downgoing.
    """
    # todo: manage diverging swe
    if type(k_parallel) == str and k_parallel == 'default':
            k_parallel = coord.default_k_parallel
    if type(azimuthal_angles) == str and azimuthal_angles == 'default':
        azimuthal_angles = coord.default_azimuthal_angles
    
    if not hasattr(k_parallel, '__len__'):
        k_parallel = np.array([k_parallel])
    
    i_swe = layer_system.layer_number(swe.reference_point[2])
    if layer_number is None and not layer_system_mediated:
        layer_number = i_swe
    reference_point = [0, 0, layer_system.reference_z(i_swe)]
    lower_z_up = swe.reference_point[2]
    upper_z_up = layer_system.upper_zlimit(layer_number)
    pwe_up = PlaneWaveExpansion(k=swe.k, k_parallel=k_parallel, azimuthal_angles=azimuthal_angles, kind='upgoing',
                                reference_point=reference_point, lower_z=lower_z_up, upper_z=upper_z_up)
    lower_z_down = layer_system.lower_zlimit(layer_number)
    upper_z_down = swe.reference_point[2]
    pwe_down = PlaneWaveExpansion(k=swe.k, k_parallel=k_parallel, azimuthal_angles=azimuthal_angles, kind='downgoing',
                                  reference_point=reference_point, lower_z=lower_z_down, upper_z=upper_z_down)

    agrid = pwe_up.azimuthal_angle_grid()
    kpgrid = pwe_up.k_parallel_grid()
    kx = kpgrid * np.cos(agrid)
    ky = kpgrid * np.sin(agrid)
    kz_up = pwe_up.k_z_grid()
    kz_down = pwe_down.k_z_grid()

    kzvec = pwe_up.k_z()

    kvec_up = np.array([kx, ky, kz_up])
    kvec_down = np.array([kx, ky, kz_down])
    rpwe_mn_rswe = np.array(reference_point) - np.array(swe.reference_point)

    # phase factor for the translation of the reference point from rvec_S to rvec_iS
    ejkrSiS_up = np.exp(1j * np.tensordot(kvec_up, rpwe_mn_rswe, axes=([0], [0])))
    ejkrSiS_down = np.exp(1j * np.tensordot(kvec_down, rpwe_mn_rswe, axes=([0], [0])))
    
    ct_up = pwe_up.k_z() / swe.k
    st_up = pwe_up.k_parallel / swe.k
    plm_list_up, pilm_list_up, taulm_list_up = sf.legendre_normalized(ct_up, st_up, swe.l_max)

    ct_down = pwe_down.k_z() / swe.k
    st_down = pwe_down.k_parallel / swe.k
    plm_list_down, pilm_list_down, taulm_list_down = sf.legendre_normalized(ct_down, st_down, swe.l_max)
    
    for m in range(-swe.m_max, swe.m_max + 1):
        eima = np.exp(1j * m * pwe_up.azimuthal_angles)  # indices: alpha_idx
        for pol in range(2):
            dbB_up = np.zeros(len(k_parallel), dtype=complex)
            dbB_down = np.zeros(len(k_parallel), dtype=complex)
            for l in range(max(1, abs(m)), swe.l_max + 1):
                for tau in range(2):
                    dbB_up += swe.coefficients_tlm(tau, l, m) * vwf.transformation_coefficients_vwf(
                        tau, l, m, pol, pilm_list=pilm_list_up, taulm_list=taulm_list_up)
                    dbB_down += swe.coefficients_tlm(tau, l, m) * vwf.transformation_coefficients_vwf(
                        tau, l, m, pol, pilm_list=pilm_list_down, taulm_list=taulm_list_down)
            pwe_up.coefficients[pol, :, :] += dbB_up[:, None] * eima[None, :]
            pwe_down.coefficients[pol, :, :] += dbB_down[:, None] * eima[None, :]

    pwe_up.coefficients = pwe_up.coefficients / (2 * np.pi * kzvec[None, :, None] * swe.k) * ejkrSiS_up[None, :, :]
    pwe_down.coefficients = (pwe_down.coefficients / (2 * np.pi * kzvec[None, :, None] * swe.k)
                             * ejkrSiS_down[None, :, :])

    if layer_system_mediated:
        pwe_up, pwe_down = layer_system.response((pwe_up, pwe_down), i_swe, layer_number)

    return pwe_up, pwe_down


def pwe_to_ff_conversion(vacuum_wavelength, plane_wave_expansion):
    """Compute the far field of a plane wave expansion object.

    Args:
        vacuum_wavelength (float):  Vacuum wavelength in length units.
        plane_wave_expansion (smuthi.field_expansion.PlaneWaveExpansion):   Plane wave expansion to convert into far
                                                                            field object.

    Returns:
        A FarField object containing the far field intensity.
    """
    omega = coord.angular_frequency(vacuum_wavelength)
    k = plane_wave_expansion.k
    kp = plane_wave_expansion.k_parallel
    if plane_wave_expansion.kind == 'upgoing':
        polar_angles = np.arcsin(kp / k)
    elif plane_wave_expansion.kind == 'downgoing':
        polar_angles = np.pi - np.arcsin(kp / k)
    else:
        raise ValueError('PWE type not specified')
    if any(polar_angles.imag):
        raise ValueError('complex angles are not allowed')
    azimuthal_angles = plane_wave_expansion.azimuthal_angles
    kkz2 = coord.k_z(k_parallel=kp, k=k) ** 2 * k
    intens = (2 * np.pi ** 2 / omega * kkz2[np.newaxis, :, np.newaxis] 
              * abs(plane_wave_expansion.coefficients) ** 2).real
    srt_idcs = np.argsort(polar_angles)  # reversing order in case of downgoing
    ff = FarField(polar_angles=polar_angles[srt_idcs], azimuthal_angles=azimuthal_angles)
    ff.signal = intens[:, srt_idcs, :]
    return ff


def multi_to_single_index(tau, l, m, l_max, m_max):
    r"""Unique single index for the totality of indices characterizing a svwf expansion coefficient.

    The mapping follows the scheme:

    +-------------+-------------+-------------+------------+
    |single index |    spherical wave expansion indices    |
    +=============+=============+=============+============+
    | :math:`n`   | :math:`\tau`| :math:`l`   | :math:`m`  |
    +-------------+-------------+-------------+------------+
    |     1       |     1       |      1      |   -1       |
    +-------------+-------------+-------------+------------+
    |     2       |     1       |      1      |    0       |
    +-------------+-------------+-------------+------------+
    |     3       |     1       |      1      |    1       |
    +-------------+-------------+-------------+------------+
    |     4       |     1       |      2      |   -2       |
    +-------------+-------------+-------------+------------+
    |     5       |     1       |      2      |   -1       |
    +-------------+-------------+-------------+------------+
    |     6       |     1       |      2      |    0       |
    +-------------+-------------+-------------+------------+
    |    ...      |    ...      |     ...     |   ...      |
    +-------------+-------------+-------------+------------+
    |    ...      |     1       |    l_max    |    m_max   |
    +-------------+-------------+-------------+------------+
    |    ...      |     2       |      1      |   -1       |
    +-------------+-------------+-------------+------------+
    |    ...      |    ...      |     ...     |   ...      |
    +-------------+-------------+-------------+------------+

    Args:
        tau (int):      Polarization index :math:`\tau`(0=spherical TE, 1=spherical TM)
        l (int):        Degree :math:`l` (1, ..., lmax)
        m (int):        Order :math:`m` (-min(l,mmax),...,min(l,mmax))
        l_max (int):    Maximal multipole degree
        m_max (int):    Maximal multipole order

    Returns:
        single index (int) subsuming :math:`(\tau, l, m)`
    """
    # use:
    # \sum_{l=1}^lmax (2\min(l,mmax)+1) = \sum_{l=1}^mmax (2l+1) + \sum_{l=mmax+1}^lmax (2mmax+1)
    #                                   = 2*(1/2*mmax*(mmax+1))+mmax  +  (lmax-mmax)*(2*mmax+1)
    #                                   = mmax*(mmax+2)               +  (lmax-mmax)*(2*mmax+1)
    tau_blocksize = m_max * (m_max + 2) + (l_max - m_max) * (2 * m_max + 1)
    n = tau * tau_blocksize
    if (l - 1) <= m_max:
        n += (l - 1) * (l - 1 + 2)
    else:
        n += m_max * (m_max + 2) + (l - 1 - m_max) * (2 * m_max + 1)
    n += m + min(l, m_max)
    return n


def blocksize(l_max, m_max):
    """Number of coefficients in outgoing or regular spherical wave expansion for a single particle.

    Args:
        l_max (int):    Maximal multipole degree
        m_max (int):    Maximal multipole order
    Returns:
         Number of indices for one particle, which is the maximal index plus 1."""
    return multi_to_single_index(tau=1, l=l_max, m=m_max, l_max=l_max, m_max=m_max) + 1


def block_rotation_matrix_D_svwf(l_max, m_max, alpha, beta, gamma, wdsympy=False):
    """Rotation matrix for the rotation of SVWFs between a labratory coordinate system (L) and a rotated coordinate 
    system (R)
    
    Args:
        l_max (int):      Maximal multipole degree
        m_max (int):      Maximal multipole order
        alpha (float):    First Euler angle, rotation around z-axis, in rad
        beta (float):     Second Euler angle, rotation around y'-axis in rad
        gamma (float):    Third Euler angle, rotation around z''-axis in rad
        wdsympy (bool):   If True, Wigner-d-functions come from the sympy toolbox
        
    Returns:
        rotation matrix of dimension [blocksize, blocksize]
    """
    
    b_size = blocksize(l_max, m_max)
    rotation_matrix = np.zeros([b_size, b_size], dtype=complex)
    
    for l in range(l_max + 1):
        mstop = min(l, m_max)
        for m1 in range(-mstop, mstop + 1):
            for m2 in range(-mstop, mstop + 1):
                rotation_matrix_coefficient = sf.wigner_D(l, m1, m2, alpha, beta, gamma, wdsympy)
                for tau in range(2):
                    n1 = multi_to_single_index(tau, l, m1, l_max, m_max)
                    n2 = multi_to_single_index(tau, l, m2, l_max, m_max)
                    rotation_matrix[n1, n2] = rotation_matrix_coefficient

    return rotation_matrix<|MERGE_RESOLUTION|>--- conflicted
+++ resolved
@@ -5,7 +5,6 @@
 import smuthi.coordinates as coord
 import smuthi.vector_wave_functions as vwf
 import smuthi.spherical_functions as sf
-<<<<<<< HEAD
 import smuthi.cuda_sources as cu
 try:
     import pycuda.autoinit
@@ -15,8 +14,6 @@
     import pycuda.cumath
 except:
     pass
-=======
->>>>>>> 1c3202f8
 import copy
 
 
@@ -111,7 +108,7 @@
         for fex in self.expansion_list:
             dvg = np.logical_and(dvg, fex.diverging(x, y, z))
         return dvg
-    
+
     def electric_field(self, x, y, z):
         """Evaluate electric field.
         
@@ -269,7 +266,7 @@
         """
         n = multi_to_single_index(tau, l, m, self.l_max, self.m_max)
         return self.coefficients[n]
-    
+
     def electric_field(self, x, y, z):
         """Evaluate electric field.
         
@@ -485,7 +482,7 @@
                                      upper_z=min(self.upper_z, other.upper_z))
         pwe_sum.coefficients = self.coefficients + other.coefficients
         return pwe_sum
-    
+
     def electric_field(self, x, y, z):
         """Evaluate electric field.
         
@@ -591,13 +588,12 @@
 
 
 class FarField:
-    r"""Represent the far field intensity :math:`I_{\Omega,j}(\beta, \alpha)` of an electromagnetic field,
-    such that the radiative power :math:`P` reads:
+    r"""Represent the far field intensity of an electromagnetic field.
     
     .. math::
         P = \sum_{j=1}^2 \iint \mathrm{d}^2 \Omega \, I_{\Omega,j}(\beta, \alpha),
 
-    where :math:`j` indicates the polarization and 
+    where :math:`P` is the radiative power, :math:`j` indicates the polarization and 
     :math:`\mathrm{d}^2 \Omega = \mathrm{d}\alpha \sin\beta \mathrm{d}\beta` denotes the infinitesimal solid angle.   
     
     Args:
